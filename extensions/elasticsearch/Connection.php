<?php
/**
 * @link http://www.yiiframework.com/
 * @copyright Copyright (c) 2008 Yii Software LLC
 * @license http://www.yiiframework.com/license/
 */

namespace yii\elasticsearch;

use Yii;
use yii\base\Component;
use yii\base\InvalidConfigException;
use yii\helpers\Json;

/**
 * elasticsearch Connection is used to connect to an elasticsearch cluster version 0.20 or higher
 *
 * @property string $driverName Name of the DB driver. This property is read-only.
 * @property boolean $isActive Whether the DB connection is established. This property is read-only.
 *
 * @author Carsten Brandt <mail@cebe.cc>
 * @since 2.0
 */
class Connection extends Component
{
	/**
	 * @event Event an event that is triggered after a DB connection is established
	 */
	const EVENT_AFTER_OPEN = 'afterOpen';

	/**
	 * @var boolean whether to autodetect available cluster nodes on [[open()]]
	 */
	public $autodetectCluster = true;
	/**
	 * @var array cluster nodes
	 * This is populated with the result of a cluster nodes request when [[autodetectCluster]] is true.
	 * @see http://www.elasticsearch.org/guide/en/elasticsearch/reference/current/cluster-nodes-info.html#cluster-nodes-info
	 */
	public $nodes = [
		['http_address' => 'inet[/127.0.0.1:9200]'],
	];
	/**
	 * @var array the active node. key of [[nodes]]. Will be randomly selected on [[open()]].
	 */
	public $activeNode;

	// TODO http://www.elasticsearch.org/guide/en/elasticsearch/client/php-api/current/_configuration.html#_example_configuring_http_basic_auth
	public $auth = [];
	/**
	 * @var float timeout to use for connecting to an elasticsearch node.
	 * This value will be used to configure the curl `CURLOPT_CONNECTTIMEOUT` option.
	 * If not set, no explicit timeout will be set for curl.
	 */
	public $connectionTimeout = null;
	/**
	 * @var float timeout to use when reading the response from an elasticsearch node.
	 * This value will be used to configure the curl `CURLOPT_TIMEOUT` option.
	 * If not set, no explicit timeout will be set for curl.
	 */
	public $dataTimeout = null;


	public function init()
	{
		foreach ($this->nodes as $node) {
			if (!isset($node['http_address'])) {
				throw new InvalidConfigException('Elasticsearch node needs at least a http_address configured.');
			}
		}
	}

	/**
	 * Closes the connection when this component is being serialized.
	 * @return array
	 */
	public function __sleep()
	{
		$this->close();
		return array_keys(get_object_vars($this));
	}

	/**
	 * Returns a value indicating whether the DB connection is established.
	 * @return boolean whether the DB connection is established
	 */
	public function getIsActive()
	{
		return $this->activeNode !== null;
	}

	/**
	 * Establishes a DB connection.
	 * It does nothing if a DB connection has already been established.
	 * @throws Exception if connection fails
	 */
	public function open()
	{
		if ($this->activeNode !== null) {
			return;
		}
		if (empty($this->nodes)) {
			throw new InvalidConfigException('elasticsearch needs at least one node to operate.');
		}
		if ($this->autodetectCluster) {
			$node = reset($this->nodes);
			$host = $node['http_address'];
			if (strncmp($host, 'inet[/', 6) == 0) {
				$host = substr($host, 6, -1);
			}
			$response = $this->httpRequest('GET', 'http://' . $host . '/_cluster/nodes');
			$this->nodes = $response['nodes'];
			if (empty($this->nodes)) {
				throw new Exception('cluster autodetection did not find any active node.');
			}
		}
		$this->selectActiveNode();
		Yii::trace('Opening connection to elasticsearch. Nodes in cluster: ' . count($this->nodes)
			. ', active node: ' . $this->nodes[$this->activeNode]['http_address'], __CLASS__);
		$this->initConnection();
	}

	/**
	 * select active node randomly
	 */
	protected function selectActiveNode()
	{
		$keys = array_keys($this->nodes);
		$this->activeNode = $keys[rand(0, count($keys) - 1)];
	}

	/**
	 * Closes the currently active DB connection.
	 * It does nothing if the connection is already closed.
	 */
	public function close()
	{
		Yii::trace('Closing connection to elasticsearch. Active node was: '
			. $this->nodes[$this->activeNode]['http_address'], __CLASS__);
		$this->activeNode = null;
	}

	/**
	 * Initializes the DB connection.
	 * This method is invoked right after the DB connection is established.
	 * The default implementation triggers an [[EVENT_AFTER_OPEN]] event.
	 */
	protected function initConnection()
	{
		$this->trigger(self::EVENT_AFTER_OPEN);
	}

	/**
	 * Returns the name of the DB driver for the current [[dsn]].
	 * @return string name of the DB driver
	 */
	public function getDriverName()
	{
		return 'elasticsearch';
	}

	/**
	 * Creates a command for execution.
	 * @param array $config the configuration for the Command class
	 * @return Command the DB command
	 */
	public function createCommand($config = [])
	{
		$this->open();
		$config['db'] = $this;
		$command = new Command($config);
		return $command;
	}

	public function getQueryBuilder()
	{
		return new QueryBuilder($this);
	}

	public function get($url, $options = [], $body = null, $raw = false)
	{
		$this->open();
		return $this->httpRequest('GET', $this->createUrl($url, $options), $body, $raw);
	}

	public function head($url, $options = [], $body = null)
	{
		$this->open();
		return $this->httpRequest('HEAD', $this->createUrl($url, $options), $body);
	}

	public function post($url, $options = [], $body = null, $raw = false)
	{
		$this->open();
		return $this->httpRequest('POST', $this->createUrl($url, $options), $body, $raw);
	}

	public function put($url, $options = [], $body = null, $raw = false)
	{
		$this->open();
		return $this->httpRequest('PUT', $this->createUrl($url, $options), $body, $raw);
	}

	public function delete($url, $options = [], $body = null, $raw = false)
	{
		$this->open();
		return $this->httpRequest('DELETE', $this->createUrl($url, $options), $body, $raw);
	}

	private function createUrl($path, $options = [])
	{
		if (!is_string($path)) {
			$url = implode('/', array_map(function ($a) {
				return urlencode(is_array($a) ? implode(',', $a) : $a);
			}, $path));
			if (!empty($options)) {
				$url .= '?' . http_build_query($options);
			}
		} else {
			$url = $path;
			if (!empty($options)) {
				$url .= (strpos($url, '?') === false ? '?' : '&') . http_build_query($options);
			}
		}
		return [$this->nodes[$this->activeNode]['http_address'], $url];
	}

	protected function httpRequest($method, $url, $requestBody = null, $raw = false)
	{
		$method = strtoupper($method);

		// response body and headers
		$headers = [];
		$body = '';

		$options = [
			CURLOPT_USERAGENT      => 'Yii Framework 2 ' . __CLASS__,
			CURLOPT_RETURNTRANSFER => false,
			CURLOPT_HEADER         => false,
			// http://www.php.net/manual/en/function.curl-setopt.php#82418
			CURLOPT_HTTPHEADER     => ['Expect:'],

			CURLOPT_WRITEFUNCTION  => function ($curl, $data) use (&$body) {
				$body .= $data;
				return mb_strlen($data, '8bit');
			},
<<<<<<< HEAD
			CURLOPT_HEADERFUNCTION => function ($curl, $data) use (&$headers) {
=======
			CURLOPT_HEADERFUNCTION => function($curl, $data) use (&$headers) {
>>>>>>> eb89a856
				foreach (explode("\r\n", $data) as $row) {
					if (($pos = strpos($row, ':')) !== false) {
						$headers[strtolower(substr($row, 0, $pos))] = trim(substr($row, $pos + 1));
					}
				}
				return mb_strlen($data, '8bit');
			},
			CURLOPT_CUSTOMREQUEST  => $method,
		];
		if ($this->connectionTimeout !== null) {
			$options[CURLOPT_CONNECTTIMEOUT] = $this->connectionTimeout;
		}
		if ($this->dataTimeout !== null) {
			$options[CURLOPT_TIMEOUT] = $this->dataTimeout;
		}
		if ($requestBody !== null) {
			$options[CURLOPT_POSTFIELDS] = $requestBody;
		}
		if ($method == 'HEAD') {
			$options[CURLOPT_NOBODY] = true;
			unset($options[CURLOPT_WRITEFUNCTION]);
		}

		if (is_array($url)) {
			list($host, $q) = $url;
			if (strncmp($host, 'inet[', 5) == 0) {
				$host = substr($host, 5, -1);
				if (($pos = strpos($host, '/')) !== false) {
					$host = substr($host, $pos + 1);
				}
			}
			$profile = $method . ' ' . $q . '#' . $requestBody;
			$url = 'http://' . $host . '/' . $q;
		} else {
			$profile = false;
		}

		Yii::trace("Sending request to elasticsearch node: $url\n$requestBody", __METHOD__);
		if ($profile !== false) {
			Yii::beginProfile($profile, __METHOD__);
		}

		$curl = curl_init($url);
		curl_setopt_array($curl, $options);
		if (curl_exec($curl) === false) {
			throw new Exception('Elasticsearch request failed: ' . curl_errno($curl) . ' - ' . curl_error($curl), [
				'requestMethod' => $method,
				'requestUrl' => $url,
				'requestBody' => $requestBody,
				'responseHeaders' => $headers,
				'responseBody' => $body,
			]);
		}

		$responseCode = curl_getinfo($curl, CURLINFO_HTTP_CODE);
		curl_close($curl);

		if ($profile !== false) {
			Yii::endProfile($profile, __METHOD__);
		}

		if ($responseCode >= 200 && $responseCode < 300) {
			if ($method == 'HEAD') {
				return true;
			} else {
				if (isset($headers['content-length']) && ($len = mb_strlen($body, '8bit')) < $headers['content-length']) {
					throw new Exception("Incomplete data received from elasticsearch: $len < {$headers['content-length']}", [
						'requestMethod' => $method,
						'requestUrl' => $url,
						'requestBody' => $requestBody,
						'responseCode' => $responseCode,
						'responseHeaders' => $headers,
						'responseBody' => $body,
					]);
				}
				if (isset($headers['content-type']) && !strncmp($headers['content-type'], 'application/json', 16)) {
					return $raw ? $body : Json::decode($body);
				}
				throw new Exception('Unsupported data received from elasticsearch: ' . $headers['content-type'], [
					'requestMethod' => $method,
					'requestUrl' => $url,
					'requestBody' => $requestBody,
					'responseCode' => $responseCode,
					'responseHeaders' => $headers,
					'responseBody' => $body,
				]);
			}
		} elseif ($responseCode == 404) {
			return false;
		} else {
			throw new Exception("Elasticsearch request failed with code $responseCode.", [
				'requestMethod' => $method,
				'requestUrl' => $url,
				'requestBody' => $requestBody,
				'responseCode' => $responseCode,
				'responseHeaders' => $headers,
				'responseBody' => $body,
			]);
		}
	}

	public function getNodeInfo()
	{
		return $this->get([]);
	}

	public function getClusterState()
	{
		return $this->get(['_cluster', 'state']);
	}
}<|MERGE_RESOLUTION|>--- conflicted
+++ resolved
@@ -244,12 +244,8 @@
 				$body .= $data;
 				return mb_strlen($data, '8bit');
 			},
-<<<<<<< HEAD
-			CURLOPT_HEADERFUNCTION => function ($curl, $data) use (&$headers) {
-=======
 			CURLOPT_HEADERFUNCTION => function($curl, $data) use (&$headers) {
->>>>>>> eb89a856
-				foreach (explode("\r\n", $data) as $row) {
+				foreach(explode("\r\n", $data) as $row) {
 					if (($pos = strpos($row, ':')) !== false) {
 						$headers[strtolower(substr($row, 0, $pos))] = trim(substr($row, $pos + 1));
 					}
