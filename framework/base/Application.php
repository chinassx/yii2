<?php
/**
 * Application class file.
 *
 * @link http://www.yiiframework.com/
 * @copyright Copyright &copy; 2008 Yii Software LLC
 * @license http://www.yiiframework.com/license/
 */

namespace yii\base;

use Yii;
use yii\base\InvalidCallException;
use yii\util\StringHelper;

/**
 * Application is the base class for all application classes.
 *
 * An application serves as the global context that the user request
 * is being processed. It manages a set of application components that
 * provide specific functionalities to the whole application.
 *
 * The core application components provided by Application are the following:
 * <ul>
 * <li>{@link getErrorHandler errorHandler}: handles PHP errors and
 *   uncaught exceptions. This application component is dynamically loaded when needed.</li>
 * <li>{@link getSecurityManager securityManager}: provides security-related
 *   services, such as hashing, encryption. This application component is dynamically
 *   loaded when needed.</li>
 * <li>{@link getStatePersister statePersister}: provides global state
 *   persistence method. This application component is dynamically loaded when needed.</li>
 * <li>{@link getCache cache}: provides caching feature. This application component is
 *   disabled by default.</li>
 * <li>{@link getMessages messages}: provides the message source for translating
 *   application messages. This application component is dynamically loaded when needed.</li>
 * <li>{@link getCoreMessages coreMessages}: provides the message source for translating
 *   Yii framework messages. This application component is dynamically loaded when needed.</li>
 * </ul>
 *
 * Application will undergo the following lifecycles when processing a user request:
 * <ol>
 * <li>load application configuration;</li>
 * <li>set up class autoloader and error handling;</li>
 * <li>load static application components;</li>
 * <li>{@link beforeRequest}: preprocess the user request; `beforeRequest` event raised.</li>
 * <li>{@link processRequest}: process the user request;</li>
 * <li>{@link afterRequest}: postprocess the user request; `afterRequest` event raised.</li>
 * </ol>
 *
 * Starting from lifecycle 3, if a PHP error or an uncaught exception occurs,
 * the application will switch to its error handling logic and jump to step 6 afterwards.
 *
 * @property string $basePath Returns the root path of the application.
 * @property CCache $cache Returns the cache component.
 * @property CPhpMessageSource $coreMessages Returns the core message translations.
 * @property CDateFormatter $dateFormatter Returns the locale-dependent date formatter.
 * @property \yii\db\Connection $db Returns the database connection component.
 * @property CErrorHandler $errorHandler Returns the error handler component.
 * @property string $extensionPath Returns the root directory that holds all third-party extensions.
 * @property string $id Returns the unique identifier for the application.
 * @property string $language Returns the language that the user is using and the application should be targeted to.
 * @property CLocale $locale Returns the locale instance.
 * @property string $localeDataPath Returns the directory that contains the locale data.
 * @property CMessageSource $messages Returns the application message translations component.
 * @property CNumberFormatter $numberFormatter The locale-dependent number formatter.
 * @property CHttpRequest $request Returns the request component.
 * @property string $runtimePath Returns the directory that stores runtime files.
 * @property CSecurityManager $securityManager Returns the security manager component.
 * @property CStatePersister $statePersister Returns the state persister component.
 * @property string $timeZone Returns the time zone used by this application.
 * @property UrlManager $urlManager Returns the URL manager component.
 * @property string $baseUrl Returns the relative URL for the application
 * @property string $homeUrl the homepage URL
 *
 * @author Qiang Xue <qiang.xue@gmail.com>
 * @since 2.0
 */
class Application extends Module
{
	const EVENT_BEFORE_REQUEST = 'beforeRequest';
	const EVENT_AFTER_REQUEST = 'afterRequest';
	/**
	 * @var string the application name. Defaults to 'My Application'.
	 */
	public $name = 'My Application';
	/**
	 * @var string the version of this application. Defaults to '1.0'.
	 */
	public $version = '1.0';
	/**
	 * @var string the charset currently used for the application. Defaults to 'UTF-8'.
	 */
	public $charset = 'UTF-8';
	/**
	 * @var string the language that the application is written in. This mainly refers to
	 * the language that the messages and view files are in. Defaults to 'en_us' (US English).
	 * @see language
	 */
	public $sourceLanguage = 'en_us';
	/**
	 * @var array IDs of application components that need to be loaded when the application starts.
	 * The default value is `array('errorHandler')`, which loads the [[errorHandler]] component
	 * to ensure errors and exceptions can be handled nicely.
	 */
	public $preload = array('errorHandler');
	/**
	 * @var Controller the currently active controller instance
	 */
	public $controller;
	/**
	 * @var mixed the layout that should be applied for views in this application. Defaults to 'main'.
	 * If this is false, layout will be disabled.
	 */
	public $layout = 'main';

	// todo
	public $localeDataPath = '@yii/i18n/data';

	private $_runtimePath;
	private $_ended = false;
	private $_language;

	/**
	 * Constructor.
	 * @param string $id the ID of this application. The ID should uniquely identify the application from others.
	 * @param string $basePath the base path of this application. This should point to
	 * the directory containing all application logic, template and data.
	 * @param array $config name-value pairs that will be used to initialize the object properties
	 */
	public function __construct($id, $basePath, $config = array())
	{
		Yii::$application = $this;
		$this->id = $id;
		$this->setBasePath($basePath);
		$this->registerDefaultAliases();
		$this->registerCoreComponents();
		parent::__construct($id, $this, $config);
	}

	/**
	 * Initializes the application by loading components declared in [[preload]].
	 * If you override this method, make sure the parent implementation is invoked.
	 */
	public function init()
	{
		$this->preloadComponents();
	}

	/**
	 * Terminates the application.
	 * This method replaces PHP's exit() function by calling [[afterRequest()]] before exiting.
	 * @param integer $status exit status (value 0 means normal exit while other values mean abnormal exit).
	 * @param boolean $exit whether to exit the current request.
	 * It defaults to true, meaning the PHP's exit() function will be called at the end of this method.
	 */
	public function end($status = 0, $exit = true)
	{
		if (!$this->_ended) {
			$this->_ended = true;
			$this->afterRequest();
		}
		if ($exit) {
			exit($status);
		}
	}

	/**
	 * Runs the application.
	 * This is the main entrance of an application.
	 * @return integer the exit status (0 means normal, non-zero values mean abnormal)
	 */
	public function run()
	{
		$this->beforeRequest();
		$status = $this->processRequest();
		$this->afterRequest();
		return $status;
	}

	/**
	 * Raises the [[EVENT_BEFORE_REQUEST]] event right BEFORE the application processes the request.
	 */
	public function beforeRequest()
	{
		$this->trigger(self::EVENT_BEFORE_REQUEST);
	}

	/**
	 * Raises the [[EVENT_AFTER_REQUEST]] event right AFTER the application processes the request.
	 */
	public function afterRequest()
	{
		$this->trigger(self::EVENT_AFTER_REQUEST);
	}

	/**
	 * Processes the request.
	 * Child classes should override this method with actual request processing logic.
	 * @return integer the exit status of the controller action (0 means normal, non-zero values mean abnormal)
	 */
	public function processRequest()
	{
		return 0;
	}

	/**
	 * Runs a controller with the given route and parameters.
	 * @param string $route the route (e.g. `post/create`)
	 * @param array $params the parameters to be passed to the controller action
	 * @return integer the exit status (0 means normal, non-zero values mean abnormal)
	 * @throws InvalidRequestException if the route cannot be resolved into a controller
	 */
	public function runController($route, $params = array())
	{
<<<<<<< HEAD
		$result = $this->createController($route);
		if ($result === false) {
			throw new InvalidRequestException(Yii::t('yii', 'Unable to resolve the request.'));
=======
		list($controller, $action) = explode('/', $route);

		$controllerObject = $this->createController($controller, $this);
		if ($controllerObject === false) {
			throw new InvalidRequestException(\Yii::t('yii', 'Unable to resolve the request.'));
>>>>>>> a6961f34
		}

		$priorController = $this->controller;
		$this->controller = $controllerObject;
		$status = $controllerObject->run($action, $params);
		$this->controller = $priorController;
		return $status;
	}

	/**
	 * Returns the directory that stores runtime files.
	 * @return string the directory that stores runtime files. Defaults to 'protected/runtime'.
	 */
	public function getRuntimePath()
	{
		if ($this->_runtimePath !== null) {
			$this->setRuntimePath($this->getBasePath() . DIRECTORY_SEPARATOR . 'runtime');
		}
		return $this->_runtimePath;
	}

	/**
	 * Sets the directory that stores runtime files.
	 * @param string $path the directory that stores runtime files.
	 * @throws InvalidCallException if the directory does not exist or is not writable
	 */
	public function setRuntimePath($path)
	{
		$p = Yii::getAlias($path);
		if ($p === false || !is_dir($p) || !is_writable($path)) {
			throw new InvalidCallException("Application runtime path \"$path\" is invalid. Please make sure it is a directory writable by the Web server process.");
		} else {
			$this->_runtimePath = $p;
		}
	}

	/**
	 * Returns the language that the end user is using.
	 * @return string the language that the user is using (e.g. 'en_US', 'zh_CN').
	 * Defaults to the value of [[sourceLanguage]].
	 */
	public function getLanguage()
	{
		return $this->_language === null ? $this->sourceLanguage : $this->_language;
	}

	/**
	 * Specifies which language the end user is using.
	 * This is the language that the application should use to display to end users.
	 * By default, [[language]] and [[sourceLanguage]] are the same.
	 * Do not set this property unless your application needs to support multiple languages.
	 * @param string $language the user language (e.g. 'en_US', 'zh_CN').
	 * If it is null, the [[sourceLanguage]] will be used.
	 */
	public function setLanguage($language)
	{
		$this->_language = $language;
	}

	/**
	 * Returns the time zone used by this application.
	 * This is a simple wrapper of PHP function date_default_timezone_get().
	 * @return string the time zone used by this application.
	 * @see http://php.net/manual/en/function.date-default-timezone-get.php
	 */
	public function getTimeZone()
	{
		return date_default_timezone_get();
	}

	/**
	 * Sets the time zone used by this application.
	 * This is a simple wrapper of PHP function date_default_timezone_set().
	 * @param string $value the time zone used by this application.
	 * @see http://php.net/manual/en/function.date-default-timezone-set.php
	 */
	public function setTimeZone($value)
	{
		date_default_timezone_set($value);
	}

	/**
	 * Returns the locale instance.
	 * @param string $localeID the locale ID (e.g. en_US). If null, the {@link getLanguage application language ID} will be used.
	 * @return CLocale the locale instance
	 */
	public function getLocale($localeID = null)
	{
		return CLocale::getInstance($localeID === null ? $this->getLanguage() : $localeID);
	}

	/**
	 * @return CNumberFormatter the locale-dependent number formatter.
	 * The current {@link getLocale application locale} will be used.
	 */
	public function getNumberFormatter()
	{
		return $this->getLocale()->getNumberFormatter();
	}

	/**
	 * Returns the locale-dependent date formatter.
	 * @return CDateFormatter the locale-dependent date formatter.
	 * The current {@link getLocale application locale} will be used.
	 */
	public function getDateFormatter()
	{
		return $this->getLocale()->getDateFormatter();
	}

	/**
	 * Returns the database connection component.
	 * @return \yii\db\Connection the database connection
	 */
	public function getDb()
	{
		return $this->getComponent('db');
	}

	/**
	 * Returns the error handler component.
	 * @return ErrorHandler the error handler application component.
	 */
	public function getErrorHandler()
	{
		return $this->getComponent('errorHandler');
	}

	/**
	 * Returns the application theme.
	 * @return Theme the theme that this application is currently using.
	 */
	public function getTheme()
	{
		return $this->getComponent('theme');
	}

	/**
	 * Returns the security manager component.
	 * @return SecurityManager the security manager application component.
	 */
	public function getSecurityManager()
	{
		return $this->getComponent('securityManager');
	}

	/**
	 * Returns the cache component.
	 * @return \yii\caching\Cache the cache application component. Null if the component is not enabled.
	 */
	public function getCache()
	{
		return $this->getComponent('cache');
	}

	/**
	 * Returns the core message translations component.
	 * @return \yii\i18n\MessageSource the core message translations
	 */
	public function getCoreMessages()
	{
		return $this->getComponent('coreMessages');
	}

	/**
	 * Returns the application message translations component.
	 * @return \yii\i18n\MessageSource the application message translations
	 */
	public function getMessages()
	{
		return $this->getComponent('messages');
	}

	/**
	 * Returns the request component.
	 * @return Request the request component
	 */
	public function getRequest()
	{
		return $this->getComponent('request');
	}

	/**
	 * Sets default path aliases.
	 */
	public function registerDefaultAliases()
	{
		Yii::$aliases['@application'] = $this->getBasePath();
		Yii::$aliases['@entry'] = dirname($_SERVER['SCRIPT_FILENAME']);
		Yii::$aliases['@www'] = '';
	}

	/**
	 * Registers the core application components.
	 * @see setComponents
	 */
	public function registerCoreComponents()
	{
		$this->setComponents(array(
			'errorHandler' => array(
				'class' => 'yii\base\ErrorHandler',
			),
			'request' => array(
				'class' => 'yii\base\Request',
			),
			'response' => array(
				'class' => 'yii\base\Response',
			),
			'format' => array(
				'class' => 'yii\base\Formatter',
			),
			'coreMessages' => array(
				'class' => 'yii\i18n\PhpMessageSource',
				'language' => 'en_us',
				'basePath' => '@yii/messages',
			),
			'messages' => array(
				'class' => 'yii\i18n\PhpMessageSource',
			),
			'securityManager' => array(
				'class' => 'yii\base\SecurityManager',
			),
			'urlManager' => array(
				'class' => 'yii\web\UrlManager',
			),
		));
	}

	/**
	 * Performs a controller action specified by a route.
	 * This method parses the specified route and creates the corresponding controller and action
	 * instances under the context of the specified module. It then runs the created action
	 * with the given parameters.
	 * @param string $route the route that specifies the action.
	 * @param array $params the parameters to be passed to the action
	 * @param Module $module the module which serves as the context of the route
	 * @return integer the action
	 * @throws InvalidConfigException if the module's defaultRoute is empty or the controller's defaultAction is empty
	 * @throws InvalidRequestException if the requested route cannot be resolved into an action successfully
	 */
	public function runAction($route, $params = array(), $module = null)
	{
		if ($module === null) {
			$module = $this;
		}
		$route = trim($route, '/');
		if ($route === '') {
			$route = trim($module->defaultRoute, '/');
			if ($route == '') {
				throw new InvalidConfigException(get_class($module) . '::defaultRoute cannot be empty.');
			}
		}
		if (($pos = strpos($route, '/')) !== false) {
			$id = substr($route, 0, $pos);
			$route = substr($route, $pos + 1);
		} else {
			$id = $route;
			$route = '';
		}

		$childModule = $module->getModule($id);
		if ($childModule !== null) {
			return $this->runAction($route, $params, $childModule);
		}

		$controller = $this->createController($id, $module);
		if ($controller !== null) {
			if ($route === '') {
				$route = $controller->defaultAction;
				if ($route == '') {
					throw new InvalidConfigException(get_class($controller) . '::defaultAction cannot be empty.');
				}
			}

			$action = $this->createAction($route, $controller);
			if ($action !== null) {
				return $action->runWithParams($params);
			}
		}

		throw new InvalidRequestException("Unable to resolve the request: $route");
	}


	/**
	 * Creates a controller instance based on the controller ID.
	 *
	 * The controller is created within the given module. The method first attempts to
	 * create the controller based on the [[controllerMap]] of the module. If not available,
	 * it will look for the controller class under the [[controllerPath]] and create an
	 * instance of it.
	 *
	 * @param string $id the controller ID
	 * @param Module $module the module that owns the controller
	 * @return Controller the newly created controller instance
	 */
	public function createController($id, $module)
	{
		if (isset($module->controllerMap[$id])) {
			return Yii::createObject($module->controllerMap[$id], $id, $module);
		} elseif (preg_match('/^[a-z0-9\\-_]+$/', $id)) {
			$className = StringHelper::id2camel($id) . 'Controller';
			$classFile = $module->controllerPath . DIRECTORY_SEPARATOR . $className . '.php';
			if (is_file($classFile)) {
				$className = $module->controllerNamespace . '\\' . $className;
				if (!class_exists($className, false)) {
					require($classFile);
				}
				if (class_exists($className, false) && is_subclass_of($className, '\yii\base\Controller')) {
					return new $className($id, $module);
				}
			}
		}
		return null;
	}

	/**
	 * Creates an action based on the given action ID.
	 * The action is created within the given controller. The method first attempts to
	 * create the action based on [[Controller::actions()]]. If not available,
	 * it will look for the inline action method within the controller.
	 * @param string $id the action ID
	 * @param Controller $controller the controller that owns the action
	 * @return Action the newly created action instance
	 */
	public function createAction($id, $controller)
	{
		if (isset($controller->actionMap[$id])) {
			return Yii::createObject($controller->actionMap[$id], $id, $controller);
		} elseif (preg_match('/^[a-z0-9\\-_]+$/', $id)) {
			$methodName = 'action' . StringHelper::id2camel($id);
			if (method_exists($controller, $methodName)) {
				$method = new \ReflectionMethod($controller, $methodName);
				if ($method->getName() === $methodName) {
					return new InlineAction($id, $controller);
				}
			}
		}
		return null;
	}
}<|MERGE_RESOLUTION|>--- conflicted
+++ resolved
@@ -212,17 +212,9 @@
 	 */
 	public function runController($route, $params = array())
 	{
-<<<<<<< HEAD
 		$result = $this->createController($route);
 		if ($result === false) {
 			throw new InvalidRequestException(Yii::t('yii', 'Unable to resolve the request.'));
-=======
-		list($controller, $action) = explode('/', $route);
-
-		$controllerObject = $this->createController($controller, $this);
-		if ($controllerObject === false) {
-			throw new InvalidRequestException(\Yii::t('yii', 'Unable to resolve the request.'));
->>>>>>> a6961f34
 		}
 
 		$priorController = $this->controller;
